{
  "version": "7",
  "dialect": "postgresql",
  "entries": [
    {
      "idx": 1,
      "version": "7",
      "when": 1733943209675,
      "tag": "0001_even_giant_girl",
      "breakpoints": true
    },
    {
      "idx": 2,
      "version": "7",
      "when": 1734351670361,
      "tag": "0002_bitter_romulus",
      "breakpoints": true
    },
    {
      "idx": 3,
      "version": "7",
      "when": 1734616211340,
      "tag": "0003_loving_mandarin",
      "breakpoints": true
    },
    {
      "idx": 4,
      "version": "7",
      "when": 1736278093809,
      "tag": "0004_cute_legion",
      "breakpoints": true
    },
    {
      "idx": 5,
      "version": "7",
      "when": 1736533218494,
      "tag": "0005_numerous_mandroid",
      "breakpoints": true
    },
    {
      "idx": 6,
      "version": "7",
      "when": 1736973053484,
      "tag": "0006_perfect_squadron_supreme",
      "breakpoints": true
    },
    {
      "idx": 7,
      "version": "7",
      "when": 1737224060515,
      "tag": "0007_fresh_juggernaut",
      "breakpoints": true
    },
    {
      "idx": 8,
      "version": "7",
      "when": 1737915897918,
      "tag": "0008_wooden_silver_samurai",
      "breakpoints": true
    },
    {
      "idx": 9,
      "version": "7",
      "when": 1737988633291,
      "tag": "0009_gifted_doctor_doom",
      "breakpoints": true
    },
    {
      "idx": 10,
      "version": "7",
      "when": 1737990395490,
      "tag": "0010_bright_viper",
      "breakpoints": true
    },
    {
      "idx": 11,
      "version": "7",
      "when": 1737997366668,
      "tag": "0011_brown_dracula",
      "breakpoints": true
    },
    {
      "idx": 12,
      "version": "7",
      "when": 1738161740369,
      "tag": "0012_glossy_longshot",
      "breakpoints": true
    },
    {
      "idx": 13,
      "version": "7",
      "when": 1738334693731,
      "tag": "0013_open_maria_hill",
      "breakpoints": true
    },
    {
      "idx": 14,
      "version": "7",
      "when": 1738344707826,
      "tag": "0014_dark_mole_man",
      "breakpoints": true
    },
    {
      "idx": 15,
      "version": "7",
      "when": 1738356356091,
      "tag": "0015_past_zombie",
      "breakpoints": true
    },
    {
      "idx": 16,
      "version": "7",
      "when": 1738423096007,
      "tag": "0016_swift_sharon_carter",
      "breakpoints": true
    },
    {
      "idx": 17,
      "version": "7",
<<<<<<< HEAD
      "when": 1739210147118,
      "tag": "0017_slim_morbius",
=======
      "when": 1739091950494,
      "tag": "0017_right_masked_marvel",
      "breakpoints": true
    },
    {
      "idx": 18,
      "version": "7",
      "when": 1739093561543,
      "tag": "0018_natural_cobalt_man",
>>>>>>> 1fa7fae4
      "breakpoints": true
    }
  ]
}<|MERGE_RESOLUTION|>--- conflicted
+++ resolved
@@ -117,20 +117,22 @@
     {
       "idx": 17,
       "version": "7",
-<<<<<<< HEAD
       "when": 1739210147118,
       "tag": "0017_slim_morbius",
-=======
-      "when": 1739091950494,
-      "tag": "0017_right_masked_marvel",
       "breakpoints": true
     },
     {
       "idx": 18,
       "version": "7",
+      "when": 1739091950494,
+      "tag": "0018_right_masked_marvel",
+      "breakpoints": true
+    },
+    {
+      "idx": 17,
+      "version": "7",
       "when": 1739093561543,
-      "tag": "0018_natural_cobalt_man",
->>>>>>> 1fa7fae4
+      "tag": "0019_natural_cobalt_man",
       "breakpoints": true
     }
   ]
