--- conflicted
+++ resolved
@@ -76,7 +76,7 @@
     "@sveltejs/adapter-auto": "^4.0.0",
     "@sveltejs/adapter-node": "^5.2.12",
     "@sveltejs/kit": "^2.17.3",
-    "@sveltejs/vite-plugin-svelte": "^4.0.4",
+    "@sveltejs/vite-plugin-svelte": "^5.0.0",
     "@tailwindcss/vite": "^4.0.11",
     "@testing-library/jest-dom": "^6.6.3",
     "@testing-library/svelte": "^5.2.6",
@@ -109,14 +109,8 @@
     "svelte-check": "^4.1.4",
     "tslib": "^2.8.1",
     "typescript": "^5.8.2",
-<<<<<<< HEAD
-    "vite": "^5.4.14",
+    "vite": "^6.0.0",
     "vitest": "^3.0.0"
-=======
-    "vite": "^6.0.0",
-    "vite-plugin-tailwind-purgecss": "^0.3.3",
-    "vitest": "^1.6.1"
->>>>>>> 89fd4e9a
   },
   "type": "module"
 }