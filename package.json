--- conflicted
+++ resolved
@@ -96,17 +96,10 @@
     "autoprefixer": "10.4.20",
     "cli-progress": "^3.12.0",
     "dotenv": "^16.4.7",
-<<<<<<< HEAD
     "drizzle-kit": "^0.30.0",
     "drizzle-orm": "^0.40.0",
-    "eslint": "^8.56.0",
+    "eslint": "^9.0.0",
     "eslint-config-prettier": "^10.0.0",
-=======
-    "drizzle-kit": "^0.29.1",
-    "drizzle-orm": "^0.37.0",
-    "eslint": "^9.0.0",
-    "eslint-config-prettier": "^9.1.0",
->>>>>>> 703fdcbd
     "eslint-plugin-drizzle": "^0.2.3",
     "eslint-plugin-svelte": "^3.0.0",
     "jsdom": "^26.0.0",
