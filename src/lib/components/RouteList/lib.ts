import { page } from '$app/state'
import { pageState } from '$lib/components/Layout'
import { queries } from '$lib/db/zero'
import { validateObject } from '$lib/forms/validate.svelte'
import { paginationParamsSchema } from '$lib/pagination.svelte'
import { z } from 'zod'

const searchParamsSchema = z.intersection(
  z.object({
    maxGrade: z.number().optional(),
    minGrade: z.number().optional(),
    sort: z.enum(['rating', 'grade', 'firstAscentYear']).default('rating'),
    sortOrder: z.enum(['asc', 'desc']).default('desc'),
  }),
  paginationParamsSchema,
)

export const getRoutesFilterQuery = (areaId?: number | null) => {
  const searchParamsObj = Object.fromEntries(page.url.searchParams.entries())
  const searchParams = validateObject(searchParamsSchema, searchParamsObj)

<<<<<<< HEAD
  let query = page.data.z.query.routes
    .related('ascents', (q) =>
      pageState.user?.id == null ? q.where('createdBy', 'IS', null) : q.where('createdBy', '=', pageState.user.id),
    )
    .related('block', (q) =>
      q.related('area', (q) =>
        q.related('parent', (q) => q.related('parent', (q) => q.related('parent', (q) => q.related('parent')))),
      ),
    )
    .orderBy(searchParams.sort === 'grade' ? 'gradeFk' : searchParams.sort, searchParams.sortOrder)

  if (areaId != null) {
    query = query.where('areaIds', 'ILIKE', `%^${areaId}$%`)
  }

  if (searchParams.minGrade != null) {
    query = query.where('gradeFk', '>=', searchParams.minGrade)
  }
  if (searchParams.maxGrade != null) {
    query = query.where('gradeFk', '<=', searchParams.maxGrade)
  }

  switch (searchParams.sort) {
    case 'rating':
      query = query.orderBy('gradeFk', 'asc')
      break

    case 'grade':
      query = query.orderBy('rating', 'desc')
      break
  }

  query = query.orderBy('id', 'asc').limit(searchParams.pageSize)

  return query
=======
  return queries.listRoutesWithRelations(page.data, {
    areaId,
    userId: pageState.user?.id,
    withRelations: true,
    ...searchParams,
  })
>>>>>>> 117340a4
}<|MERGE_RESOLUTION|>--- conflicted
+++ resolved
@@ -19,48 +19,10 @@
   const searchParamsObj = Object.fromEntries(page.url.searchParams.entries())
   const searchParams = validateObject(searchParamsSchema, searchParamsObj)
 
-<<<<<<< HEAD
-  let query = page.data.z.query.routes
-    .related('ascents', (q) =>
-      pageState.user?.id == null ? q.where('createdBy', 'IS', null) : q.where('createdBy', '=', pageState.user.id),
-    )
-    .related('block', (q) =>
-      q.related('area', (q) =>
-        q.related('parent', (q) => q.related('parent', (q) => q.related('parent', (q) => q.related('parent')))),
-      ),
-    )
-    .orderBy(searchParams.sort === 'grade' ? 'gradeFk' : searchParams.sort, searchParams.sortOrder)
-
-  if (areaId != null) {
-    query = query.where('areaIds', 'ILIKE', `%^${areaId}$%`)
-  }
-
-  if (searchParams.minGrade != null) {
-    query = query.where('gradeFk', '>=', searchParams.minGrade)
-  }
-  if (searchParams.maxGrade != null) {
-    query = query.where('gradeFk', '<=', searchParams.maxGrade)
-  }
-
-  switch (searchParams.sort) {
-    case 'rating':
-      query = query.orderBy('gradeFk', 'asc')
-      break
-
-    case 'grade':
-      query = query.orderBy('rating', 'desc')
-      break
-  }
-
-  query = query.orderBy('id', 'asc').limit(searchParams.pageSize)
-
-  return query
-=======
   return queries.listRoutesWithRelations(page.data, {
     areaId,
     userId: pageState.user?.id,
     withRelations: true,
     ...searchParams,
   })
->>>>>>> 117340a4
 }