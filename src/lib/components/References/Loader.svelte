--- conflicted
+++ resolved
@@ -12,31 +12,22 @@
   }
   const { children, id, type }: Props = $props()
 
-<<<<<<< HEAD
-  const areasQuery = $derived(page.data.z.query.areas.where('description', 'ILIKE', `%!${type}:${id}!%`))
-  // svelte-ignore state_referenced_locally
-  const areasResult = new Query(areasQuery)
-  $effect(() => areasResult.updateQuery(areasQuery))
-
-  const ascentsQuery = $derived(
-    page.data.z.query.ascents.where('notes', 'ILIKE', `%!${type}:${id}!%`).related('author').related('route'),
+  const ascentsResult = $derived(
+    page.data.z.q(
+      page.data.z.query.ascents.where('notes', 'ILIKE', `%!${type}:${id}!%`).related('author').related('route'),
+    ),
   )
-  // svelte-ignore state_referenced_locally
-  const ascentsResult = new Query(ascentsQuery)
-  $effect(() => ascentsResult.updateQuery(ascentsQuery))
-
-  const routesQuery = $derived(
-    page.data.z.query.routes
-      .where('description', 'ILIKE', `%!${type}:${id}!%`)
-      .related('ascents', (q) => q.where('createdBy', '=', pageState.user?.id!)),
-=======
-  const areasResult = $derived(page.data.z.q(queries.listAreas(page.data, { content: `!${type}:${id}!` })))
-
-  const ascentsResult = $derived(page.data.z.q(queries.listAscents(page.data, { notes: `!${type}:${id}!` })))
 
   const routesResult = $derived(
-    page.data.z.q(queries.listRoutes(page.data, { content: `!${type}:${id}!`, userId: pageState.user?.id })),
->>>>>>> 9a09cbb2
+    page.data.z.q(
+      page.data.z.query.routes
+        .where('description', 'ILIKE', `%!${type}:${id}!%`)
+        .related('ascents', (q) => q.where('createdBy', '=', pageState.user?.id!)),
+    ),
+  )
+
+  const areasResult = $derived(
+    page.data.z.q(page.data.z.query.areas.where('description', 'ILIKE', `%!${type}:${id}!%`)),
   )
 
   const references = $derived(
