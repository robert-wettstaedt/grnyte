--- conflicted
+++ resolved
@@ -17,43 +17,6 @@
 
 <ZeroQueryWrapper
   loadingIndicator={{ count: 1, height: 'h-50 md:h-90', type: 'skeleton' }}
-<<<<<<< HEAD
-  query={page.data.z.query.files.where(
-    entityType === 'area' ? 'areaFk' : entityType === 'ascent' ? 'ascentFk' : 'routeFk',
-    entityId,
-  )}
->
-  {#snippet children(files)}
-    {#if entityType === 'route'}
-      <ZeroQueryWrapper query={page.data.z.query.ascents.where('routeFk', entityId).where('type', '!=', 'attempt')}>
-        {#snippet children(ascents)}
-          <ZeroQueryWrapper
-            query={page.data.z.query.files.where(
-              'ascentFk',
-              'IN',
-              ascents.map((ascent) => ascent.id).filter((id) => id != null),
-            )}
-          >
-            {#snippet children(ascentFiles)}
-              {@const allFiles = [...files, ...ascentFiles]}
-              {#if allFiles.length > 0}
-                <div class="flex p-2">
-                  <span class="flex-auto">
-                    <dt>Files</dt>
-                    <dd class="mt-2 grid grid-cols-2 gap-3 md:grid-cols-4">
-                      {#each allFiles as file}
-                        <FileViewer
-                          {file}
-                          readOnly={!checkRegionPermission(pageState.userRegions, [REGION_PERMISSION_DELETE], regionFk)}
-                        />
-                      {/each}
-                    </dd>
-                  </span>
-                </div>
-              {/if}
-            {/snippet}
-          </ZeroQueryWrapper>
-=======
   query={queries.listFiles(page.data, { entity: { type: entityType, id: entityId } })}
 >
   {#snippet children(files)}
@@ -79,7 +42,6 @@
               </span>
             </div>
           {/if}
->>>>>>> 117340a4
         {/snippet}
       </ZeroQueryWrapper>
     {:else if files.length > 0}
