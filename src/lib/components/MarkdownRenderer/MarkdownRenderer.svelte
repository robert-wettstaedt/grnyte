<script lang="ts">
  import { page } from '$app/state'
  import { queries } from '$lib/db/zero'
  import {
    convertMarkdownToHtmlSync,
    enrichMarkdownWithReferences,
    getReferences,
    type EncloseOptions,
    type MarkdownReference,
  } from '$lib/markdown'

  interface Props {
    className?: string
    encloseReferences?: EncloseOptions
    markdown: string
  }

  const { className, encloseReferences, markdown }: Props = $props()

  const markdownRefIds = $derived(getReferences(markdown))

<<<<<<< HEAD
  const areasResult = $derived(
    page.data.z.q(
      page.data.z.query.areas.where(({ cmp, or }) => or(...markdownRefIds.areas.map((id) => cmp('id', id)))),
    ),
  )

  const blocksResult = $derived(
    page.data.z.q(
      page.data.z.query.blocks.where(({ cmp, or }) => or(...markdownRefIds.blocks.map((id) => cmp('id', id)))),
    ),
  )

  const routesResult = $derived(
    page.data.z.q(
      page.data.z.query.routes.where(({ cmp, or }) => or(...markdownRefIds.routes.map((id) => cmp('id', id)))),
    ),
  )

  const markdownRefs = $derived([
    ...areasResult.data.map((item): MarkdownReference => ({ type: 'areas', id: item.id!, name: item.name })),
    ...blocksResult.data.map((item): MarkdownReference => ({ type: 'blocks', id: item.id!, name: item.name })),
    ...routesResult.data.map((item): MarkdownReference => ({ type: 'routes', id: item.id!, name: item.name })),
  ])
=======
  const areasQuery = $derived(queries.listAreas(page.data, { areaId: markdownRefIds.areas }))
  // svelte-ignore state_referenced_locally
  const areasResult = new Query(areasQuery)
  $effect(() => areasResult.updateQuery(areasQuery))

  const blocksQuery = $derived(queries.listBlocks(page.data, { blockId: markdownRefIds.blocks }))
  // svelte-ignore state_referenced_locally
  const blocksResult = new Query(blocksQuery)
  $effect(() => blocksResult.updateQuery(blocksQuery))

  const routesQuery = $derived(queries.listRoutes(page.data, { routeId: markdownRefIds.routes }))
  // svelte-ignore state_referenced_locally
  const routesResult = new Query(routesQuery)
  $effect(() => routesResult.updateQuery(routesQuery))

  const html = $derived.by(() => {
    const refs = [
      ...areasResult.current.map((item): MarkdownReference => ({ type: 'areas', id: item.id!, name: item.name })),
      ...blocksResult.current.map((item): MarkdownReference => ({ type: 'blocks', id: item.id!, name: item.name })),
      ...routesResult.current.map((item): MarkdownReference => ({ type: 'routes', id: item.id!, name: item.name })),
    ]
>>>>>>> 117340a4

    const value = className?.split(' ').some((c) => c === 'short')
      ? markdown.replaceAll('\n', ' ').replaceAll('\r', '')
      : markdown

    const enrichedMarkdown = enrichMarkdownWithReferences(value, refs)
    const html = convertMarkdownToHtmlSync(enrichedMarkdown, encloseReferences)

    return html
  })
</script>

<div class="markdown-body {className}">
  {@html html}
</div><|MERGE_RESOLUTION|>--- conflicted
+++ resolved
@@ -19,45 +19,11 @@
 
   const markdownRefIds = $derived(getReferences(markdown))
 
-<<<<<<< HEAD
-  const areasResult = $derived(
-    page.data.z.q(
-      page.data.z.query.areas.where(({ cmp, or }) => or(...markdownRefIds.areas.map((id) => cmp('id', id)))),
-    ),
-  )
+  const areasResult = $derived(page.data.z.q(queries.listAreas(page.data, { areaId: markdownRefIds.areas })))
 
-  const blocksResult = $derived(
-    page.data.z.q(
-      page.data.z.query.blocks.where(({ cmp, or }) => or(...markdownRefIds.blocks.map((id) => cmp('id', id)))),
-    ),
-  )
+  const blocksResult = $derived(page.data.z.q(queries.listBlocks(page.data, { blockId: markdownRefIds.blocks })))
 
-  const routesResult = $derived(
-    page.data.z.q(
-      page.data.z.query.routes.where(({ cmp, or }) => or(...markdownRefIds.routes.map((id) => cmp('id', id)))),
-    ),
-  )
-
-  const markdownRefs = $derived([
-    ...areasResult.data.map((item): MarkdownReference => ({ type: 'areas', id: item.id!, name: item.name })),
-    ...blocksResult.data.map((item): MarkdownReference => ({ type: 'blocks', id: item.id!, name: item.name })),
-    ...routesResult.data.map((item): MarkdownReference => ({ type: 'routes', id: item.id!, name: item.name })),
-  ])
-=======
-  const areasQuery = $derived(queries.listAreas(page.data, { areaId: markdownRefIds.areas }))
-  // svelte-ignore state_referenced_locally
-  const areasResult = new Query(areasQuery)
-  $effect(() => areasResult.updateQuery(areasQuery))
-
-  const blocksQuery = $derived(queries.listBlocks(page.data, { blockId: markdownRefIds.blocks }))
-  // svelte-ignore state_referenced_locally
-  const blocksResult = new Query(blocksQuery)
-  $effect(() => blocksResult.updateQuery(blocksQuery))
-
-  const routesQuery = $derived(queries.listRoutes(page.data, { routeId: markdownRefIds.routes }))
-  // svelte-ignore state_referenced_locally
-  const routesResult = new Query(routesQuery)
-  $effect(() => routesResult.updateQuery(routesQuery))
+  const routesResult = $derived(page.data.z.q(queries.listRoutes(page.data, { routeId: markdownRefIds.routes })))
 
   const html = $derived.by(() => {
     const refs = [
@@ -65,7 +31,6 @@
       ...blocksResult.current.map((item): MarkdownReference => ({ type: 'blocks', id: item.id!, name: item.name })),
       ...routesResult.current.map((item): MarkdownReference => ({ type: 'routes', id: item.id!, name: item.name })),
     ]
->>>>>>> 117340a4
 
     const value = className?.split(' ').some((c) => c === 'short')
       ? markdown.replaceAll('\n', ' ').replaceAll('\r', '')
