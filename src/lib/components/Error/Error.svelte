--- conflicted
+++ resolved
@@ -49,19 +49,6 @@
 
     try {
       let error = ''
-<<<<<<< HEAD
-      const obj: Record<string, string> = {}
-
-      for (let property in navigator) {
-        try {
-          const key = property as keyof typeof navigator
-          const value = typeof navigator[key] === 'function' ? await (navigator[key] as Function)() : navigator[key]
-          const str = value != null && typeof value === 'object' ? JSON.stringify(value) : value
-          if (key in navigator && value != null) {
-            obj[property] = str
-          }
-        } catch (error) {}
-=======
       const obj: Record<string, string | number | null | boolean> = {}
 
       for (let property in navigator) {
@@ -71,7 +58,6 @@
         if (key in navigator && value != null) {
           obj[property] = str
         }
->>>>>>> 93269df8
       }
 
       if (rawError instanceof Error) {
