--- conflicted
+++ resolved
@@ -3,8 +3,8 @@
   import Error from '$lib/components/Error'
   import type { Schema } from '$lib/db/zero/zero-schema'
   import { ProgressRing } from '@skeletonlabs/skeleton-svelte'
+  import { onMount } from 'svelte'
   import type { ZeroQueryWrapperProps } from '.'
-  import { onMount } from 'svelte'
 
   const {
     after,
@@ -15,16 +15,10 @@
     showEmpty = false,
   }: ZeroQueryWrapperProps<TTable, TReturn> = $props()
 
-<<<<<<< HEAD
-  const result = new Query(query)
-  $effect(() => result.updateQuery(query))
   let mounted = $state(false)
 
-  const isEmpty = $derived(Array.isArray(result.current) ? result.current.length === 0 : result.current == null)
-=======
   const result = $derived(page.data.z.q(query))
   const isEmpty = $derived(Array.isArray(result.data) ? result.data.length === 0 : result.data == null)
->>>>>>> 9a09cbb2
 
   onMount(() => {
     mounted = true
@@ -55,16 +49,8 @@
       </div>
     {/if}
   {:else}
-    {@render children?.(result.current, result.details)}
+    {@render children?.(result.data, result.details)}
   {/if}
-<<<<<<< HEAD
 
-  {@render after?.(result.current, result.details)}
-{/if}
-=======
-{:else}
-  {@render children?.(result.data, result.details)}
-{/if}
-
-{@render after?.(result.data, result.details)}
->>>>>>> 9a09cbb2
+  {@render after?.(result.data, result.details)}
+{/if}