<script lang="ts">
  import { page } from '$app/state'
  import GradeHistogram, { type GradeHistogramProps } from '$lib/components/GradeHistogram'
  import { pageState } from '$lib/components/Layout'
  import { queries, type Row } from '$lib/db/zero'
  import type { Snippet } from 'svelte'
  import ZeroQueryWrapper from '../ZeroQueryWrapper'

  interface Props extends Partial<GradeHistogramProps> {
    areaId: number
    children?: Snippet<[Row<'routes'>[]]>
    skeletonHeight?: string
  }
  const { areaId, children: propsChildren, skeletonHeight, ...rest }: Props = $props()
</script>

<ZeroQueryWrapper
  loadingIndicator={{ count: 1, height: skeletonHeight, type: 'skeleton' }}
<<<<<<< HEAD
  query={page.data.z.query.routes.where('areaIds', 'ILIKE', `%^${areaId}$%`)}
=======
  query={queries.listRoutes(page.data, { areaId })}
>>>>>>> 117340a4
>
  {#snippet children(routes)}
    {@const stats = routes.map((route): GradeHistogramProps['data'][0] => {
      const grade = pageState.grades.find((grade) => grade.id === (route.userGradeFk ?? route.gradeFk))
      const gradeValue = grade?.[pageState.user?.userSettings?.gradingScale ?? 'FB'] ?? undefined

      return { grade: gradeValue }
    })}

    <GradeHistogram {...rest} data={stats} />

    {#if propsChildren != null}
      {@render propsChildren(routes)}
    {/if}
  {/snippet}
</ZeroQueryWrapper><|MERGE_RESOLUTION|>--- conflicted
+++ resolved
@@ -16,11 +16,7 @@
 
 <ZeroQueryWrapper
   loadingIndicator={{ count: 1, height: skeletonHeight, type: 'skeleton' }}
-<<<<<<< HEAD
-  query={page.data.z.query.routes.where('areaIds', 'ILIKE', `%^${areaId}$%`)}
-=======
   query={queries.listRoutes(page.data, { areaId })}
->>>>>>> 117340a4
 >
   {#snippet children(routes)}
     {@const stats = routes.map((route): GradeHistogramProps['data'][0] => {
