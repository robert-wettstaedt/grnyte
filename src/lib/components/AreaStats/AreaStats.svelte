<script lang="ts">
  import GradeHistogram, { type GradeHistogramProps } from '$lib/components/GradeHistogram'
  import { pageState } from '$lib/components/Layout'
  import { queries, type Row } from '$lib/db/zero'
  import type { Snippet } from 'svelte'
  import ZeroQueryWrapper from '../ZeroQueryWrapper'

  interface Props extends Partial<GradeHistogramProps> {
    areaId: number
    children?: Snippet<[Row<'routes'>[]]>
    skeletonHeight?: string
  }
  const { areaId, children: propsChildren, skeletonHeight, ...rest }: Props = $props()
</script>

<ZeroQueryWrapper
<<<<<<< HEAD
  loadingIndicator={{
    type: 'spinner',
    size: rest.opts?.height == null || rest.opts.height > 64 ? undefined : 'size-12',
  }}
  query={queries.listRoutes({ areaId })}
=======
  loadingIndicator={{ count: 1, height: skeletonHeight, type: 'skeleton' }}
  query={page.data.z.current.query.routes.where('areaIds', 'ILIKE', `%^${areaId}$%`)}
>>>>>>> e9367cd8
>
  {#snippet children(routes)}
    {@const stats = routes.map((route): GradeHistogramProps['data'][0] => {
      const grade = pageState.grades.find((grade) => grade.id === (route.userGradeFk ?? route.gradeFk))
      const gradeValue = grade?.[pageState.user?.userSettings?.gradingScale ?? 'FB'] ?? undefined

      return { grade: gradeValue }
    })}

    <GradeHistogram {...rest} data={stats} />

    {#if propsChildren != null}
      {@render propsChildren(routes)}
    {/if}
  {/snippet}
</ZeroQueryWrapper><|MERGE_RESOLUTION|>--- conflicted
+++ resolved
@@ -14,16 +14,8 @@
 </script>
 
 <ZeroQueryWrapper
-<<<<<<< HEAD
-  loadingIndicator={{
-    type: 'spinner',
-    size: rest.opts?.height == null || rest.opts.height > 64 ? undefined : 'size-12',
-  }}
+  loadingIndicator={{ count: 1, height: skeletonHeight, type: 'skeleton' }}
   query={queries.listRoutes({ areaId })}
-=======
-  loadingIndicator={{ count: 1, height: skeletonHeight, type: 'skeleton' }}
-  query={page.data.z.current.query.routes.where('areaIds', 'ILIKE', `%^${areaId}$%`)}
->>>>>>> e9367cd8
 >
   {#snippet children(routes)}
     {@const stats = routes.map((route): GradeHistogramProps['data'][0] => {
