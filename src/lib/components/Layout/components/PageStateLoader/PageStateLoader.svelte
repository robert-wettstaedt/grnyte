--- conflicted
+++ resolved
@@ -2,12 +2,7 @@
   import { page } from '$app/state'
   import { preload, queries } from '$lib/db/zero'
   import { ProgressRing } from '@skeletonlabs/skeleton-svelte'
-<<<<<<< HEAD
-  import { onMount, setContext, type Snippet } from 'svelte'
-  import { Query } from 'zero-svelte'
-=======
-  import type { Snippet } from 'svelte'
->>>>>>> 9a09cbb2
+  import { onMount, type Snippet } from 'svelte'
   import { pageState } from '../../page.svelte'
 
   interface Props {
@@ -16,10 +11,6 @@
 
   const { children }: Props = $props()
 
-  const gradesResult = $derived(page.data.z.q(queries.grades(page.data)))
-  const tagsResult = $derived(page.data.z.q(queries.tags(page.data)))
-
-<<<<<<< HEAD
   let isPreloading = $state(true)
 
   onMount(async () => {
@@ -27,25 +18,14 @@
     isPreloading = false
   })
 
-  const gradesResult = $derived(new Query(queries.grades(page.data)))
-  const tagsResult = $derived(new Query(queries.tags(page.data)))
-=======
+  const gradesResult = $derived(page.data.z.q(queries.grades(page.data)))
+  const tagsResult = $derived(page.data.z.q(queries.tags(page.data)))
   const userResult = $derived(page.data.z.q(queries.currentUser(page.data)))
   const userRoleResult = $derived(page.data.z.q(queries.currentUserRoles(page.data)))
   const userRegionsResult = $derived(page.data.z.q(queries.currentUserRegions(page.data)))
->>>>>>> 9a09cbb2
 
   const permissionsResult = $derived(page.data.z.q(queries.rolePermissions(page.data)))
 
-<<<<<<< HEAD
-=======
-  $effect(() => {
-    if (userResult.data?.id != null) {
-      page.data.z.current.preload(queries.listAscents(page.data, { createdBy: userResult.data.id }))
-    }
-  })
-
->>>>>>> 9a09cbb2
   const userPermissions = $derived(
     permissionsResult.data
       ?.filter((permission) => permission.role === userRoleResult.data?.role)
