--- conflicted
+++ resolved
@@ -91,24 +91,19 @@
     >
       <Breadcrumb url={page.url} />
 
-<<<<<<< HEAD
       {#if page.form?.error ?? formState.error}
         <aside class="card preset-tonal-warning my-8 p-2 whitespace-pre-line md:p-4">
           <p>{page.form?.error ?? formState.error}</p>
         </aside>
       {/if}
-=======
-    <svelte:boundary>
-      {#snippet failed(exception, reset)}
-        <Error {reset} error={{ message: convertException(exception) }} status={400} />
-      {/snippet}
 
-      {@render children?.()}
-    </svelte:boundary>
-  </main>
->>>>>>> 36612d76
+      <svelte:boundary>
+        {#snippet failed(exception, reset)}
+          <Error {reset} error={{ message: convertException(exception) }} status={400} />
+        {/snippet}
 
-      {@render children?.()}
+        {@render children?.()}
+      </svelte:boundary>
     </main>
 
     <!-- Footer - only show for logged-out users or on certain pages -->
@@ -121,7 +116,7 @@
         <NavTiles />
       </Navigation.Bar>
 
-      <Navigation.Rail base="hidden md:block fixed top-[48px] h-screen">
+      <Navigation.Rail base="fixed top-[48px] hidden h-screen md:block">
         {#snippet tiles()}
           <NavTiles />
         {/snippet}
