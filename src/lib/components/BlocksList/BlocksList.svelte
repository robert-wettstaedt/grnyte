--- conflicted
+++ resolved
@@ -18,22 +18,7 @@
   }
   const { areaFk, onLoad, regionFk }: Props = $props()
 
-<<<<<<< HEAD
-  const blocksResult = $derived(
-    page.data.z.q(
-      page.data.z.query.blocks
-        .where('areaFk', 'IS', areaFk ?? null)
-        .orderBy('order', 'asc')
-        .orderBy('name', 'asc')
-        .related('topos', (q) => q.orderBy('id', 'asc').related('file')),
-    ),
-  )
-=======
-  const query = $derived(queries.listBlocks(page.data, { areaId: areaFk ?? null }))
-  // svelte-ignore state_referenced_locally
-  const blocksResult = new Query(query)
-  $effect(() => blocksResult.updateQuery(query))
->>>>>>> 117340a4
+  const blocksResult = $derived(page.data.z.q(queries.listBlocks(page.data, { areaId: areaFk ?? null })))
 
   // https://github.com/sveltejs/kit/issues/12999
   // svelte-ignore state_referenced_locally
