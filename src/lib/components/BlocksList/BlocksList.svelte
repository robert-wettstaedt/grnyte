--- conflicted
+++ resolved
@@ -17,20 +17,15 @@
   }
   const { areaFk, onLoad, regionFk }: Props = $props()
 
-<<<<<<< HEAD
-  const query = $derived(
-    page.data.z.query.blocks
-      .where('areaFk', 'IS', areaFk ?? null)
-      .orderBy('order', 'asc')
-      .orderBy('name', 'asc')
-      .related('topos', (q) => q.orderBy('id', 'asc').related('file')),
+  const blocksResult = $derived(
+    page.data.z.q(
+      page.data.z.query.blocks
+        .where('areaFk', 'IS', areaFk ?? null)
+        .orderBy('order', 'asc')
+        .orderBy('name', 'asc')
+        .related('topos', (q) => q.orderBy('id', 'asc').related('file')),
+    ),
   )
-  // svelte-ignore state_referenced_locally
-  const blocksResult = new Query(query)
-  $effect(() => blocksResult.updateQuery(query))
-=======
-  const blocksResult = $derived(page.data.z.q(queries.listBlocks(page.data, { areaId: areaFk ?? null })))
->>>>>>> 9a09cbb2
 
   // https://github.com/sveltejs/kit/issues/12999
   // svelte-ignore state_referenced_locally
@@ -77,7 +72,6 @@
   }
 </script>
 
-<<<<<<< HEAD
 <div class="flex justify-between">
   <Segment
     name="blocks-view-mode"
@@ -100,25 +94,6 @@
       class="btn {orderMode ? 'preset-filled-primary-500' : 'preset-outlined-primary-500'}"
       disabled={sortOrder !== 'custom'}
       onclick={() => (orderMode = !orderMode)}
-=======
-{#if blocksResult.data.length === 0 && blocksResult.details.type !== 'complete'}
-  <nav class="list-nav">
-    <ul class="overflow-auto">
-      {#each Array(10) as _}
-        <li class="placeholder my-2 h-20 w-full animate-pulse"></li>
-      {/each}
-    </ul>
-  </nav>
-{:else}
-  <div class="flex justify-between">
-    <Segment
-      name="blocks-view-mode"
-      onValueChange={(event) => {
-        blocksViewMode = event.value as 'list' | 'grid'
-        replaceState('blocks', { blocksViewMode })
-      }}
-      value={blocksViewMode}
->>>>>>> 9a09cbb2
     >
       <i class="fa-solid fa-sort"></i>
 
