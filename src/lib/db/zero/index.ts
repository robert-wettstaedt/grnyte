--- conflicted
+++ resolved
@@ -50,24 +50,6 @@
 
   if (session != null) {
     Promise.all([
-<<<<<<< HEAD
-      z.query.areas.preload().complete,
-      z.query.blocks.preload().complete,
-      z.query.firstAscensionists.preload().complete,
-      z.query.geolocations.preload().complete,
-      z.query.grades.preload().complete,
-      z.query.regions.preload().complete,
-      z.query.rolePermissions.preload().complete,
-      z.query.routes.preload().complete,
-      z.query.routesToFirstAscensionists.preload().complete,
-      z.query.routesToTags.preload().complete,
-      z.query.tags.preload().complete,
-      z.query.topoRoutes.preload().complete,
-      z.query.topos.preload().complete,
-      z.query.userRoles.preload().complete,
-      z.query.users.preload().complete,
-      z.query.userSettings.preload().complete,
-=======
       z.current.preload(queries.grades(ctx)).complete,
       z.current.preload(queries.tags(ctx)).complete,
       z.current.preload(queries.regions(ctx)).complete,
@@ -82,7 +64,6 @@
       z.current.preload(queries.listBlocks(ctx, {})).complete,
       z.current.preload(queries.listRoutes(ctx, {})).complete,
       z.current.preload(queries.firstAscensionists(ctx)).complete,
->>>>>>> 117340a4
     ])
       .then(() => {
         console.log('All queries preloaded successfully')
