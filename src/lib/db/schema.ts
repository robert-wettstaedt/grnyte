--- conflicted
+++ resolved
@@ -30,18 +30,14 @@
   TAG_ADMIN_PERMISSION,
   USER_ADMIN_PERMISSION,
 } from '../auth'
-<<<<<<< HEAD
 import {
+  createBasicTablePolicies,
   createBasicTablePoliciesInRegion,
-  createBasicTablePolicies,
+  getAuthorizedInRegionPolicyConfig,
   getAuthorizedPolicyConfig,
   getOwnEntryPolicyConfig,
   getPolicyConfig,
-  getAuthorizedInRegionPolicyConfig,
 } from './policy'
-=======
-import { createBasicTablePolicies, getAuthorizedPolicyConfig, getOwnEntryPolicyConfig, getPolicyConfig } from './policy'
->>>>>>> 52573910
 
 /**
  *
@@ -210,8 +206,6 @@
   user: one(users, { fields: [userSettings.userFk], references: [users.id] }),
 }))
 
-<<<<<<< HEAD
-=======
 export const pushSubscriptions = table(
   'push_subscriptions',
   {
@@ -230,12 +224,13 @@
     auth: text('auth').notNull(),
   },
   (table) => [
+    index('push_subscriptions_auth_user_fk_idx').on(table.authUserFk),
+    index('push_subscriptions_user_fk_idx').on(table.userFk),
+
+    policy(`users can delete own push_subscriptions`, getOwnEntryPolicyConfig('delete')),
     policy(`users can insert own push_subscriptions`, getOwnEntryPolicyConfig('insert')),
     policy(`users can read own push_subscriptions`, getOwnEntryPolicyConfig('select')),
     policy(`users can update own push_subscriptions`, getOwnEntryPolicyConfig('update')),
-    policy(`users can delete own push_subscriptions`, getOwnEntryPolicyConfig('delete')),
-    index('push_subscriptions_auth_user_fk_idx').on(table.authUserFk),
-    index('push_subscriptions_user_fk_idx').on(table.userFk),
   ],
 ).enableRLS()
 
@@ -247,7 +242,6 @@
   user: one(users, { fields: [pushSubscriptions.userFk], references: [users.id] }),
 }))
 
->>>>>>> 52573910
 export const regions = table(
   'regions',
   {
@@ -285,10 +279,7 @@
   'region_members',
   {
     ...baseFields,
-<<<<<<< HEAD
-=======
-    ...baseRegionFields,
->>>>>>> 52573910
+    ...baseRegionFields,
     role: appRole().notNull(),
     isActive: boolean('is_active').notNull().default(true),
 
@@ -296,10 +287,6 @@
       .notNull()
       .references((): AnyColumn => authUsers.id),
     invitedBy: integer('invited_by').references((): AnyColumn => users.id),
-<<<<<<< HEAD
-    regionFk: integer('region_fk').references((): AnyColumn => regions.id),
-=======
->>>>>>> 52573910
     userFk: integer('user_fk')
       .notNull()
       .references((): AnyColumn => users.id),
@@ -313,13 +300,10 @@
     policy('users can insert own region_members', getOwnEntryPolicyConfig('insert')),
     policy('users can update own region_members', getOwnEntryPolicyConfig('update')),
     policy('users can delete own region_members', getOwnEntryPolicyConfig('delete')),
-<<<<<<< HEAD
     policy(
       `${REGION_ADMIN_PERMISSION} can fully access region_members`,
       getAuthorizedInRegionPolicyConfig('all', REGION_ADMIN_PERMISSION),
     ),
-=======
->>>>>>> 52573910
   ],
 ).enableRLS()
 export type RegionMember = InferSelectModel<typeof regionMembers>
@@ -332,8 +316,6 @@
   user: one(users, { fields: [regionMembers.userFk], references: [users.id] }),
 }))
 
-<<<<<<< HEAD
-=======
 export const grades = table(
   'grades',
   {
@@ -347,15 +329,27 @@
 export type Grade = InferSelectModel<typeof grades>
 export type InsertGrade = InferInsertModel<typeof grades>
 
+export const gradesRelations = relations(grades, ({ many }) => ({
+  ascents: many(ascents),
+  routes: many(routes),
+}))
+
 export const tags = table(
   'tags',
   {
     id: text('id').primaryKey(),
   },
-  () => createBasicTablePolicies('tags'),
+  () => [
+    policy('authenticated users can read tags', getPolicyConfig('select', sql`true`)),
+    policy(`${TAG_ADMIN_PERMISSION} can fully access tags`, getAuthorizedPolicyConfig('all', TAG_ADMIN_PERMISSION)),
+  ],
 ).enableRLS()
 export type Tag = InferSelectModel<typeof tags>
 export type InsertTag = InferInsertModel<typeof tags>
+
+export const tagsRelations = relations(tags, ({ many }) => ({
+  routes: many(routesToTags),
+}))
 
 /**
  *
@@ -365,7 +359,6 @@
  *
  */
 
->>>>>>> 52573910
 export const areaVisibilityEnum: ['public', 'private'] = ['public', 'private']
 export const areaTypeEnum: ['area', 'crag', 'sector'] = ['area', 'crag', 'sector']
 export const areas = table(
@@ -381,7 +374,6 @@
     walkingPaths: text('walking_paths').array(),
 
     parentFk: integer('parent_fk').references((): AnyColumn => areas.id),
-    regionFk: integer('region_fk').references((): AnyColumn => regions.id),
   },
   (table) => [
     index('areas_description_idx').on(table.description),
@@ -418,16 +410,10 @@
 
     order: integer('order').notNull(),
 
-    order: integer('order').notNull(),
-
     areaFk: integer('area_fk')
       .notNull()
       .references((): AnyColumn => areas.id),
     geolocationFk: integer('geolocation_fk').references((): AnyColumn => geolocations.id),
-<<<<<<< HEAD
-    regionFk: integer('region_fk').references((): AnyColumn => regions.id),
-=======
->>>>>>> 52573910
   },
   (table) => [
     index('blocks_region_fk_idx').on(table.regionFk),
@@ -473,7 +459,6 @@
     externalResourcesFk: integer('external_resources_fk').references((): AnyColumn => routeExternalResources.id),
     gradeFk: integer('grade_fk').references((): AnyColumn => grades.id),
     userGradeFk: integer('user_grade_fk').references((): AnyColumn => grades.id),
-    regionFk: integer('region_fk').references((): AnyColumn => regions.id),
   },
   (table) => [
     index('routes_block_fk_idx').on(table.blockFk),
@@ -509,27 +494,6 @@
   ascents: many(ascents),
   files: many(files),
   tags: many(routesToTags),
-}))
-
-<<<<<<< HEAD
-export const grades = table(
-  'grades',
-  {
-    id: baseFields.id,
-
-    FB: text('FB'),
-    V: text('V'),
-  },
-  () => [policy('authenticated users can read grades', getPolicyConfig('select', sql`true`))],
-).enableRLS()
-export type Grade = InferSelectModel<typeof grades>
-export type InsertGrade = InferInsertModel<typeof grades>
-
-=======
->>>>>>> 52573910
-export const GradesRelations = relations(grades, ({ many }) => ({
-  ascents: many(ascents),
-  routes: many(routes),
 }))
 
 export const routeExternalResources = table(
@@ -693,13 +657,9 @@
   'first_ascensionists',
   {
     id: baseFields.id,
-<<<<<<< HEAD
-    name: baseContentFields.name,
-=======
-    ...baseRegionFields,
->>>>>>> 52573910
-
-    regionFk: integer('region_fk').references((): AnyColumn => regions.id),
+    ...baseRegionFields,
+
+    name: text('name').notNull(),
     userFk: integer('user_fk').references((): AnyColumn => users.id),
   },
   (table) => [
@@ -779,7 +739,6 @@
     routeFk: integer('route_fk')
       .notNull()
       .references((): AnyColumn => routes.id),
-    regionFk: integer('region_fk').references((): AnyColumn => regions.id),
   },
   (table) => [
     index('ascents_created_by_idx').on(table.createdBy),
@@ -867,7 +826,6 @@
     blockFk: integer('block_fk').references((): AnyColumn => blocks.id),
     bunnyStreamFk: uuid('bunny_stream_fk').references((): AnyColumn => bunnyStreams.id, { onDelete: 'set null' }),
     routeFk: integer('route_fk').references((): AnyColumn => routes.id),
-    regionFk: integer('region_fk').references((): AnyColumn => regions.id),
   },
   (table) => [
     index('files_area_fk_idx').on(table.areaFk),
@@ -946,7 +904,6 @@
     ...baseRegionFields,
 
     fileFk: text('file_fk').references((): AnyColumn => files.id, { onDelete: 'set null' }),
-    regionFk: integer('region_fk').references((): AnyColumn => regions.id),
   },
   (table) => [
     index('bunny_streams_region_fk_idx').on(table.regionFk),
@@ -1016,7 +973,6 @@
 
     blockFk: integer('block_fk').references((): AnyColumn => blocks.id),
     fileFk: text('file_fk').references((): AnyColumn => files.id),
-    regionFk: integer('region_fk').references((): AnyColumn => regions.id),
   },
   (table) => [
     index('topos_block_fk_idx').on(table.blockFk),
@@ -1051,7 +1007,6 @@
     topType: text('top_type', { enum: topoRouteTopTypeEnum }).notNull(),
     path: text('path'),
 
-    regionFk: integer('region_fk').references((): AnyColumn => regions.id),
     routeFk: integer('route_fk').references((): AnyColumn => routes.id),
     topoFk: integer('topo_fk').references((): AnyColumn => topos.id),
   },
@@ -1076,34 +1031,10 @@
   topo: one(topos, { fields: [topoRoutes.topoFk], references: [topos.id] }),
 }))
 
-<<<<<<< HEAD
-export const tags = table(
-  'tags',
-  {
-    id: text('id').primaryKey(),
-  },
-  () => [
-    policy('authenticated users can read tags', getPolicyConfig('select', sql`true`)),
-    policy(`${TAG_ADMIN_PERMISSION} can fully access tags`, getAuthorizedPolicyConfig('all', TAG_ADMIN_PERMISSION)),
-  ],
-).enableRLS()
-export type Tag = InferSelectModel<typeof tags>
-export type InsertTag = InferInsertModel<typeof tags>
-
-=======
->>>>>>> 52573910
-export const tagsRelations = relations(tags, ({ many }) => ({
-  routes: many(routesToTags),
-}))
-
 export const routesToTags = table(
   'routes_to_tags',
   {
-<<<<<<< HEAD
-    regionFk: integer('region_fk').references((): AnyColumn => regions.id),
-=======
-    ...baseRegionFields,
->>>>>>> 52573910
+    ...baseRegionFields,
     routeFk: integer('route_fk')
       .notNull()
       .references((): AnyColumn => routes.id),
@@ -1143,7 +1074,6 @@
 
     areaFk: integer('area_fk').references((): AnyColumn => areas.id),
     blockFk: integer('block_fk').references((): AnyColumn => blocks.id),
-    regionFk: integer('region_fk').references((): AnyColumn => regions.id),
   },
   (table) => [
     index('geolocations_area_fk_idx').on(table.areaFk),
@@ -1187,7 +1117,6 @@
     oldValue: text('old_value'), // Only populated for 'updated' activities
     newValue: text('new_value'), // Only populated for 'updated' activities
     notified: boolean('notified'), // Whether this activity has been notified
-    regionFk: integer('region_fk').references((): AnyColumn => regions.id),
   },
   (table) => [
     index('activities_created_at_idx').on(table.createdAt),
@@ -1237,42 +1166,4 @@
 export const activitiesRelations = relations(activities, ({ one }) => ({
   region: one(regions, { fields: [activities.regionFk], references: [regions.id] }),
   user: one(users, { fields: [activities.userFk], references: [users.id] }),
-<<<<<<< HEAD
-}))
-
-export const pushSubscriptions = table(
-  'push_subscriptions',
-  {
-    id: baseFields.id,
-
-    authUserFk: uuid('auth_user_fk')
-      .notNull()
-      .references((): AnyColumn => authUsers.id),
-    userFk: integer('user_fk')
-      .notNull()
-      .references((): AnyColumn => users.id),
-
-    auth: text('auth').notNull(),
-    endpoint: text('endpoint').notNull(),
-    expirationTime: integer('expiration_time'),
-    p256dh: text('p256dh').notNull(),
-  },
-  (table) => [
-    index('push_subscriptions_auth_user_fk_idx').on(table.authUserFk),
-    index('push_subscriptions_user_fk_idx').on(table.userFk),
-    policy(`users can delete own push_subscriptions`, getOwnEntryPolicyConfig('delete')),
-    policy(`users can insert own push_subscriptions`, getOwnEntryPolicyConfig('insert')),
-    policy(`users can read own push_subscriptions`, getOwnEntryPolicyConfig('select')),
-    policy(`users can update own push_subscriptions`, getOwnEntryPolicyConfig('update')),
-  ],
-).enableRLS()
-
-export type PushSubscription = InferSelectModel<typeof pushSubscriptions>
-export type InsertPushSubscription = InferInsertModel<typeof pushSubscriptions>
-
-export const pushSubscriptionsRelations = relations(pushSubscriptions, ({ one }) => ({
-  authUser: one(authUsers, { fields: [pushSubscriptions.authUserFk], references: [authUsers.id] }),
-  user: one(users, { fields: [pushSubscriptions.userFk], references: [users.id] }),
-=======
->>>>>>> 52573910
 }))