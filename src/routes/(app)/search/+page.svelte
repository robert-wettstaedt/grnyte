--- conflicted
+++ resolved
@@ -52,64 +52,50 @@
     value = searchQuery
   })
 
-<<<<<<< HEAD
-  const areasQuery = $derived(
-    page.data.z.query.areas
-      .where((q) =>
-        searchQuery.length === 0
-          ? q.cmp('name', '<SEARCH>')
-          : q.or(q.cmp('name', 'ILIKE', `%${searchQuery}%`), q.cmp('description', 'ILIKE', `%${searchQuery}%`)),
-      )
-      .related('parent', (q) => q.related('parent'))
-      .related('region'),
-  )
-  // svelte-ignore state_referenced_locally
-  const areasResult = new Query(areasQuery)
-  $effect(() => areasResult.updateQuery(areasQuery))
-
-  const blocksQuery = $derived(
-    page.data.z.query.blocks
-      .where((q) => (searchQuery.length === 0 ? q.cmp('name', '<SEARCH>') : q.cmp('name', 'ILIKE', `%${searchQuery}%`)))
-      .related('area', (q) => q.related('parent'))
-      .related('region'),
-  )
-  // svelte-ignore state_referenced_locally
-  const blocksResult = new Query(blocksQuery)
-  $effect(() => blocksResult.updateQuery(blocksQuery))
-
-  const routesQuery = $derived(
-    page.data.z.query.routes
-      .where((q) =>
-        searchQuery.length === 0
-          ? q.cmp('name', '<SEARCH>')
-          : q.or(q.cmp('name', 'ILIKE', `%${searchQuery}%`), q.cmp('description', 'ILIKE', `%${searchQuery}%`)),
-      )
-      .related('block', (q) => q.related('area', (q) => q.related('parent')))
-      .related('region'),
-  )
-  // svelte-ignore state_referenced_locally
-  const routesResult = new Query(routesQuery)
-  $effect(() => routesResult.updateQuery(routesQuery))
-
-  const usersQuery = $derived(
-    page.data.z.query.users.where((q) =>
-      searchQuery.length === 0 ? q.cmp('username', '<SEARCH>') : q.cmp('username', 'ILIKE', `%${searchQuery}%`),
+  const areasResult = $derived(
+    page.data.z.q(
+      page.data.z.query.areas
+        .where((q) =>
+          searchQuery.length === 0
+            ? q.cmp('name', '<SEARCH>')
+            : q.or(q.cmp('name', 'ILIKE', `%${searchQuery}%`), q.cmp('description', 'ILIKE', `%${searchQuery}%`)),
+        )
+        .related('parent', (q) => q.related('parent'))
+        .related('region'),
     ),
   )
-  // svelte-ignore state_referenced_locally
-  const usersResult = new Query(usersQuery)
-  $effect(() => usersResult.updateQuery(usersQuery))
-
-=======
-  const { data: regions } = $derived(page.data.z.q(queries.regions(page.data)))
-
-  const areasResult = $derived(page.data.z.q(queries.listAreas(page.data, { content: searchQuery })))
-
-  const blocksResult = $derived(page.data.z.q(queries.listBlocks(page.data, { content: searchQuery })))
-
-  const routesResult = $derived(page.data.z.q(queries.listRoutesWithRelations(page.data, { content: searchQuery })))
-
-  const usersResult = $derived(page.data.z.q(queries.listUsers(page.data, { content: searchQuery })))
+
+  const blocksResult = $derived(
+    page.data.z.q(
+      page.data.z.query.blocks
+        .where((q) =>
+          searchQuery.length === 0 ? q.cmp('name', '<SEARCH>') : q.cmp('name', 'ILIKE', `%${searchQuery}%`),
+        )
+        .related('area', (q) => q.related('parent'))
+        .related('region'),
+    ),
+  )
+
+  const routesResult = $derived(
+    page.data.z.q(
+      page.data.z.query.routes
+        .where((q) =>
+          searchQuery.length === 0
+            ? q.cmp('name', '<SEARCH>')
+            : q.or(q.cmp('name', 'ILIKE', `%${searchQuery}%`), q.cmp('description', 'ILIKE', `%${searchQuery}%`)),
+        )
+        .related('block', (q) => q.related('area', (q) => q.related('parent')))
+        .related('region'),
+    ),
+  )
+
+  const usersResult = $derived(
+    page.data.z.q(
+      page.data.z.query.users.where((q) =>
+        searchQuery.length === 0 ? q.cmp('username', '<SEARCH>') : q.cmp('username', 'ILIKE', `%${searchQuery}%`),
+      ),
+    ),
+  )
 
   const isLoading = $derived(
     (areasResult.data.length === 0 && areasResult.details.type !== 'complete') ||
@@ -118,7 +104,6 @@
       (usersResult.data.length === 0 && usersResult.details.type !== 'complete'),
   )
 
->>>>>>> 9a09cbb2
   const searchResults = $derived.by(() => {
     if (searchQuery.trim() === '') {
       return []
