--- conflicted
+++ resolved
@@ -10,14 +10,7 @@
 
 <ZeroQueryWrapper
   loadingIndicator={{ type: 'spinner' }}
-<<<<<<< HEAD
-  query={page.data.z.query.blocks
-    .where('id', Number(page.params.id))
-    .related('area', (q) => q.related('parent', (q) => q.related('parent', (q) => q.related('parent'))))
-    .limit(1)}
-=======
   query={queries.block(page.data, { blockId: Number(page.params.id) })}
->>>>>>> 117340a4
 >
   {#snippet children(block)}
     {@const { pathname } = (block == null ? undefined : blockWithPathname(block)) ?? {}}
