<script lang="ts">
  import { goto } from '$app/navigation'
  import { page } from '$app/state'
  import Error from '$lib/components/Error'
  import ZeroQueryWrapper from '$lib/components/ZeroQueryWrapper'
  import { routeWithPathname } from '$lib/db/utils.svelte'
  import { queries } from '$lib/db/zero'
  import { ProgressRing } from '@skeletonlabs/skeleton-svelte'
</script>

<<<<<<< HEAD
<ZeroQueryWrapper
  loadingIndicator={{ type: 'spinner' }}
  query={page.data.z.query.routes
    .where('id', Number(page.params.id))
    .related('block', (q) =>
      q.related('area', (q) => q.related('parent', (q) => q.related('parent', (q) => q.related('parent')))),
    )
    .limit(1)}
>
  {#snippet children([route])}
    {@const { pathname } = routeWithPathname(route) ?? {}}
    {#if pathname == null}
      <Error status={404} />
    {:else}
      {#await goto(pathname, { replaceState: true })}
        <div class="flex justify-center">
          <ProgressRing size="size-12" value={null} />
        </div>
      {/await}
    {/if}
  {/snippet}
</ZeroQueryWrapper>
=======
{#if page.params.id == null}
  <Error status={404} />
{:else}
  <ZeroQueryWrapper
    loadingIndicator={{ type: 'spinner' }}
    query={queries.route(page.data, { routeSlug: page.params.id })}
  >
    {#snippet children(block)}
      {@const route = block?.routes.at(0)}
      {@const { pathname } = (route == null ? undefined : routeWithPathname({ ...route, block })) ?? {}}
      {#if pathname == null}
        <Error status={404} />
      {:else}
        {#await goto(pathname, { replaceState: true })}
          <div class="flex justify-center">
            <ProgressRing size="size-12" value={null} />
          </div>
        {/await}
      {/if}
    {/snippet}
  </ZeroQueryWrapper>
{/if}
>>>>>>> 117340a4
<|MERGE_RESOLUTION|>--- conflicted
+++ resolved
@@ -8,30 +8,6 @@
   import { ProgressRing } from '@skeletonlabs/skeleton-svelte'
 </script>
 
-<<<<<<< HEAD
-<ZeroQueryWrapper
-  loadingIndicator={{ type: 'spinner' }}
-  query={page.data.z.query.routes
-    .where('id', Number(page.params.id))
-    .related('block', (q) =>
-      q.related('area', (q) => q.related('parent', (q) => q.related('parent', (q) => q.related('parent')))),
-    )
-    .limit(1)}
->
-  {#snippet children([route])}
-    {@const { pathname } = routeWithPathname(route) ?? {}}
-    {#if pathname == null}
-      <Error status={404} />
-    {:else}
-      {#await goto(pathname, { replaceState: true })}
-        <div class="flex justify-center">
-          <ProgressRing size="size-12" value={null} />
-        </div>
-      {/await}
-    {/if}
-  {/snippet}
-</ZeroQueryWrapper>
-=======
 {#if page.params.id == null}
   <Error status={404} />
 {:else}
@@ -53,5 +29,4 @@
       {/if}
     {/snippet}
   </ZeroQueryWrapper>
-{/if}
->>>>>>> 117340a4
+{/if}