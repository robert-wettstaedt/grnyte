--- conflicted
+++ resolved
@@ -99,11 +99,7 @@
         createdArea = (
           await db
             .insert(areas)
-<<<<<<< HEAD
-            .values({ ...values, createdBy: user.id, parentFk: parentArea?.id, regionFk: parentArea?.regionFk, slug })
-=======
             .values({ ...values, createdBy: user.id, parentFk: parentArea.id, regionFk: parentArea.regionFk, slug })
->>>>>>> 52573910
             .returning()
         )[0]
 
