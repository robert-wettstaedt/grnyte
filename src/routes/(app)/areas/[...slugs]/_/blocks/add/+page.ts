--- conflicted
+++ resolved
@@ -11,11 +11,7 @@
     error(404)
   }
 
-<<<<<<< HEAD
-  const query = z.query.blocks.where('areaFk', areaId)
-=======
   const query = queries.listBlocks(page.data, { areaId })
->>>>>>> 117340a4
 
   return { query }
 }) satisfies PageLoad