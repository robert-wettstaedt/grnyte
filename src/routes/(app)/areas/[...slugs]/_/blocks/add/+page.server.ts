import { EDIT_PERMISSION } from '$lib/auth'
import { insertActivity } from '$lib/components/ActivityFeed/load.server'
import { handleFileUpload } from '$lib/components/FileUpload/handle.server'
import { config } from '$lib/config'
import { createDrizzleSupabaseClient } from '$lib/db/db.server'
import { areas, blocks, generateSlug, topos, type Block } from '$lib/db/schema'
import { convertException } from '$lib/errors'
import { blockActionSchema, validateFormData, type ActionFailure, type BlockActionValues } from '$lib/forms.server'
import { convertAreaSlug } from '$lib/helper.server'
import { createGeolocationFromFiles } from '$lib/topo-files.server'
import { error, fail, redirect } from '@sveltejs/kit'
import { and, count, eq } from 'drizzle-orm'
import type { PageServerLoad } from './$types'

export const load = (async ({ locals, parent }) => {
  if (!locals.userPermissions?.includes(EDIT_PERMISSION)) {
    error(404)
  }

  const rls = await createDrizzleSupabaseClient(locals.supabase)

  return await rls(async (db) => {
    // Retrieve the areaId from the parent function
    const { areaId } = await parent()

    // Query the database to find the area with the given areaId
    const areaResult = await db.query.areas.findFirst({ where: eq(areas.id, areaId) })

    // If the area is not found, throw a 404 error
    if (areaResult == null) {
      error(404)
    }

    const [blocksCount] = await db.select({ count: count() }).from(blocks).where(eq(blocks.areaFk, areaId))

    // Return the area result
    return {
      area: areaResult,
      blocksCount: Number(blocksCount.count),
    }
  })
}) satisfies PageServerLoad

export const actions = {
  default: async ({ locals, params, request }) => {
    if (!locals.userPermissions?.includes(EDIT_PERMISSION)) {
      error(404)
    }

    const rls = await createDrizzleSupabaseClient(locals.supabase)

    const returnValue = await rls(async (db) => {
      if (locals.user == null) {
        return fail(404)
      }

      // Retrieve form data from the request
      const data = await request.formData()
      let values: BlockActionValues

      try {
        // Validate the form data
        values = await validateFormData(blockActionSchema, data)
      } catch (exception) {
        // If validation fails, return the exception as BlockActionFailure
        return exception as ActionFailure<BlockActionValues>
      }

      // Generate a slug from the block name
      const slug = generateSlug(values.name)

      // Convert the area slug from the parameters
      const { areaId, areaSlug, path } = convertAreaSlug(params)

      // Check if a block with the same slug already exists in the area
      const existingBlocksResult = await db.query.blocks.findFirst({
        where: and(eq(blocks.slug, slug), eq(blocks.areaFk, areaId)),
      })

      if (existingBlocksResult != null) {
        // If a block with the same slug exists, return a 400 error with a message
        return fail(400, {
          ...values,
          error: `Block with name "${existingBlocksResult.name}" already exists in area "${areaSlug}"`,
        })
      }

      const [blocksCount] = await db.select({ count: count() }).from(blocks).where(eq(blocks.areaFk, areaId))
      const area = await db.query.areas.findFirst({ where: eq(areas.id, areaId), columns: { regionFk: true } })
      if (area == null) {
        return fail(400, { ...values, error: 'Area not found' })
      }

      let block: Block | undefined

      try {
        // Insert the new block into the database
        const blockResult = await db
          .insert(blocks)
          .values({
            ...values,
            createdBy: locals.user.id,
            areaFk: areaId,
            order: blocksCount.count,
            regionFk: area.regionFk,
            slug,
          })
          .returning()
        block = blockResult[0]

        await insertActivity(db, {
          type: 'created',
          userFk: locals.user.id,
          entityId: String(block.id),
          entityType: 'block',
          parentEntityId: String(areaId),
          parentEntityType: 'area',
          regionFk: block.regionFk,
        })
      } catch (exception) {
        // If insertion fails, return a 400 error with the exception message
        return fail(400, { ...values, error: convertException(exception) })
      }

      if (values.folderName != null && block != null) {
        try {
          const results = await handleFileUpload(
            db,
            locals.supabase,
            values.folderName!,
            config.files.folders.topos,
            { blockFk: block.id, regionFk: block.regionFk },
            values.bunnyVideoIds,
<<<<<<< HEAD
            { blockFk: block.id, regionFk: block.regionFk },
=======
>>>>>>> 52573910
          )

          const fileBuffers = results.map((result) => result.fileBuffer).filter((buffer) => buffer != null)

          await createGeolocationFromFiles(db, block, fileBuffers)
          await Promise.all(
            results.map((result) =>
              db.insert(topos).values({ blockFk: block.id, fileFk: result.file.id, regionFk: area.regionFk }),
            ),
          )
        } catch (exception) {
          return fail(400, {
            error: `The block was successfully created but an error occurred while creating topos: ${convertException(exception)}`,
          })
        }
      }

      // Redirect to the newly created block's page
      return ['', 'areas', ...path, '_', 'blocks', slug].join('/')
    })

    if (typeof returnValue === 'string') {
      redirect(303, returnValue)
    }

    return returnValue
  },
}<|MERGE_RESOLUTION|>--- conflicted
+++ resolved
@@ -131,10 +131,6 @@
             config.files.folders.topos,
             { blockFk: block.id, regionFk: block.regionFk },
             values.bunnyVideoIds,
-<<<<<<< HEAD
-            { blockFk: block.id, regionFk: block.regionFk },
-=======
->>>>>>> 52573910
           )
 
           const fileBuffers = results.map((result) => result.fileBuffer).filter((buffer) => buffer != null)
