--- conflicted
+++ resolved
@@ -115,10 +115,6 @@
           config.files.folders.topos,
           { blockFk: block.id, regionFk: block.regionFk },
           values.bunnyVideoIds,
-<<<<<<< HEAD
-          { blockFk: block.id, regionFk: block.regionFk },
-=======
->>>>>>> 52573910
         )
 
         const fileBuffers = createdFiles.map((result) => result.fileBuffer).filter((buffer) => buffer != null)
