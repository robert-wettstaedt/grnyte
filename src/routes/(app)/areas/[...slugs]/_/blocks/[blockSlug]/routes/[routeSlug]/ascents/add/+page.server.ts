--- conflicted
+++ resolved
@@ -136,12 +136,6 @@
       if (values.folderName != null) {
         try {
           const dstFolder = `${config.files.folders.userContent}/${locals.user.authUserFk}`
-<<<<<<< HEAD
-          await handleFileUpload(db, locals.supabase, values.folderName!, dstFolder, values.bunnyVideoIds, {
-            ascentFk: ascent.id,
-            regionFk: ascent.regionFk,
-          })
-=======
           await handleFileUpload(
             db,
             locals.supabase,
@@ -150,7 +144,6 @@
             { ascentFk: ascent.id, regionFk: ascent.regionFk },
             values.bunnyVideoIds,
           )
->>>>>>> 52573910
         } catch (exception) {
           // Return a 400 failure if file insertion fails
           return fail(400, { ...values, error: convertException(exception) })
