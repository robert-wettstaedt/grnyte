<script lang="ts">
  import { pageState } from '$lib/components/Layout'
  import { getRouteContext } from '$lib/contexts/route'
  import { Popover } from '@skeletonlabs/skeleton-svelte'
  import { claimFirstAscensionist, claimFirstAscent } from './page.remote'

  const { route } = getRouteContext()
<<<<<<< HEAD
</script>

<ZeroQueryWrapper
  query={page.data.z.query.routesToFirstAscensionists
    .where('routeFk', route.id!)
    .related('firstAscensionist', (q) => q.related('user'))}
>
  {#snippet children(firstAscents)}
    <span class="flex flex-wrap items-center gap-2">
      {#if firstAscents.length === 0 && route.firstAscentYear == null}
        <span>unknown</span>
      {/if}
=======
>>>>>>> 117340a4

  const { firstAscentYear, firstAscents } = route
</script>

<<<<<<< HEAD
              {#if pageState.user?.firstAscensionistFk == null}
                <Popover
                  arrow
                  arrowBackground="!bg-surface-200 dark:!bg-surface-800"
                  contentBase="card bg-surface-200-800 max-w-[320px] space-y-4 p-4"
                  positioning={{ placement: 'top' }}
                  triggerBase="btn btn-sm preset-outlined-primary-500 me-auto !text-white"
                >
                  {#snippet trigger()}
                    That's me!
                  {/snippet}
=======
<span class="flex flex-wrap items-center gap-2">
  {#if firstAscents.length === 0 && firstAscentYear == null}
    <span>unknown</span>
  {/if}
>>>>>>> 117340a4

  {#each firstAscents as firstAscent, index}
    {#if firstAscent.firstAscensionist != null}
      {#if firstAscent.firstAscensionist.user == null}
        <span
          class="flex justify-between gap-2 {pageState.user?.firstAscensionistFk == null ? 'w-full md:w-auto' : ''}"
        >
          <a class="anchor" href={`/users/${firstAscent.firstAscensionist.name}`}>
            {firstAscent.firstAscensionist.name}
          </a>

          {#if pageState.user?.firstAscensionistFk == null}
            <Popover
              arrow
              arrowBackground="!bg-surface-200 dark:!bg-surface-800"
              contentBase="card bg-surface-200-800 max-w-[320px] space-y-4 p-4"
              positioning={{ placement: 'top' }}
              triggerBase="btn btn-sm preset-outlined-primary-500 me-auto !text-white"
            >
              {#snippet trigger()}
                That's me!
              {/snippet}

              {#snippet content()}
                <article>
                  <p>
                    All FAs with the name {firstAscent.firstAscensionist?.name} will be attributed to you. Are you sure that
                    this is you?
                  </p>
                </article>

                <footer class="flex justify-end">
                  <button
                    class="btn btn-sm preset-filled-primary-500 !text-white"
                    onclick={() =>
                      claimFirstAscensionist({
                        firstAscensionistFk: firstAscent.firstAscensionist?.id,
                        routeId: route.id,
                      })}
                  >
                    Yes
                  </button>
                </footer>
              {/snippet}
            </Popover>
          {/if}
        </span>

        {#if index < firstAscents.length - 1}
          <span class="hidden md:block">|</span>
        {/if}
      {:else}
        <a class="anchor" href={`/users/${firstAscent.firstAscensionist.user.username}`}>
          {firstAscent.firstAscensionist.name}
        </a>

        {#if index < firstAscents.length - 1}
          <span>|</span>
        {/if}
      {/if}
    {/if}
  {/each}

<<<<<<< HEAD
      {#if firstAscents.length === 0 && pageState.user?.firstAscensionistFk != null}
        <Popover
          arrow
          arrowBackground="!bg-surface-200 dark:!bg-surface-800"
          contentBase="card bg-surface-200-800 max-w-[320px] space-y-4 p-4"
          positioning={{ placement: 'top' }}
          triggerBase="btn btn-sm preset-outlined-primary-500 !text-white"
        >
          {#snippet trigger()}
            Claim FA
          {/snippet}
=======
  {#if firstAscentYear != null}
    <span>
      {firstAscentYear}
    </span>
  {/if}
>>>>>>> 117340a4

  {#if firstAscents.length === 0 && pageState.user?.firstAscensionistFk != null}
    <Popover
      arrow
      arrowBackground="!bg-surface-200 dark:!bg-surface-800"
      contentBase="card bg-surface-200-800 max-w-[320px] space-y-4 p-4"
      positioning={{ placement: 'top' }}
      triggerBase="btn btn-sm preset-outlined-primary-500 !text-white"
    >
      {#snippet trigger()}
        Claim FA
      {/snippet}

      {#snippet content()}
        <article>
          <p>This FA will be attributed to you. Are you sure?</p>
        </article>

        <footer class="flex justify-end">
          <button
            class="btn btn-sm preset-filled-primary-500 !text-white"
            onclick={() => route.id != null && claimFirstAscent(route.id)}
          >
            Yes
          </button>
        </footer>
      {/snippet}
    </Popover>
  {/if}
</span><|MERGE_RESOLUTION|>--- conflicted
+++ resolved
@@ -5,43 +5,14 @@
   import { claimFirstAscensionist, claimFirstAscent } from './page.remote'
 
   const { route } = getRouteContext()
-<<<<<<< HEAD
-</script>
-
-<ZeroQueryWrapper
-  query={page.data.z.query.routesToFirstAscensionists
-    .where('routeFk', route.id!)
-    .related('firstAscensionist', (q) => q.related('user'))}
->
-  {#snippet children(firstAscents)}
-    <span class="flex flex-wrap items-center gap-2">
-      {#if firstAscents.length === 0 && route.firstAscentYear == null}
-        <span>unknown</span>
-      {/if}
-=======
->>>>>>> 117340a4
 
   const { firstAscentYear, firstAscents } = route
 </script>
 
-<<<<<<< HEAD
-              {#if pageState.user?.firstAscensionistFk == null}
-                <Popover
-                  arrow
-                  arrowBackground="!bg-surface-200 dark:!bg-surface-800"
-                  contentBase="card bg-surface-200-800 max-w-[320px] space-y-4 p-4"
-                  positioning={{ placement: 'top' }}
-                  triggerBase="btn btn-sm preset-outlined-primary-500 me-auto !text-white"
-                >
-                  {#snippet trigger()}
-                    That's me!
-                  {/snippet}
-=======
 <span class="flex flex-wrap items-center gap-2">
   {#if firstAscents.length === 0 && firstAscentYear == null}
     <span>unknown</span>
   {/if}
->>>>>>> 117340a4
 
   {#each firstAscents as firstAscent, index}
     {#if firstAscent.firstAscensionist != null}
@@ -105,25 +76,11 @@
     {/if}
   {/each}
 
-<<<<<<< HEAD
-      {#if firstAscents.length === 0 && pageState.user?.firstAscensionistFk != null}
-        <Popover
-          arrow
-          arrowBackground="!bg-surface-200 dark:!bg-surface-800"
-          contentBase="card bg-surface-200-800 max-w-[320px] space-y-4 p-4"
-          positioning={{ placement: 'top' }}
-          triggerBase="btn btn-sm preset-outlined-primary-500 !text-white"
-        >
-          {#snippet trigger()}
-            Claim FA
-          {/snippet}
-=======
   {#if firstAscentYear != null}
     <span>
       {firstAscentYear}
     </span>
   {/if}
->>>>>>> 117340a4
 
   {#if firstAscents.length === 0 && pageState.user?.firstAscensionistFk != null}
     <Popover
